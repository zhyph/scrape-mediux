--- conflicted
+++ resolved
@@ -261,11 +261,7 @@
     return tmdb_id, media_type
 
 
-<<<<<<< HEAD
-def scrape_mediux(driver, tmdb_id, media_type, retry_on_yaml_failure=False):
-=======
-def scrape_mediux(driver, tmdb_id, media_type, preferred_users=None):
->>>>>>> d93ef30a
+def scrape_mediux(driver, tmdb_id, media_type, retry_on_yaml_failure=False, preferred_users=None):
     logger.info(f"Scraping Mediux for TMDB ID {tmdb_id}, Media Type: {media_type}...")
     base_url = "https://mediux.pro"
     if media_type == "movie":
@@ -278,12 +274,6 @@
     yaml_xpath = "//button[span[contains(text(), 'YAML')]]"
 
     try:
-<<<<<<< HEAD
-        WebDriverWait(driver, 10).until(
-            EC.element_to_be_clickable((By.XPATH, yaml_xpath))
-        )
-        yaml_button = driver.find_element(By.XPATH, yaml_xpath)
-=======
         yaml_button = None
 
         if preferred_users and len(preferred_users) > 0:
@@ -312,7 +302,6 @@
                 "Using first available YAML button (no matching preferred user found)"
             )
 
->>>>>>> d93ef30a
         driver.execute_script("arguments[0].scrollIntoView(true);", yaml_button)
         yaml_button.click()
         yaml_element = WebDriverWait(driver, 20).until(
@@ -333,10 +322,7 @@
         logger.info(f"YAML data loaded for TMDB ID {tmdb_id}.")
         return yaml_data
     except Exception as e:
-<<<<<<< HEAD
-=======
         # Check if the error is due to the YAML button not being found
->>>>>>> d93ef30a
         if not driver.find_elements(By.XPATH, yaml_xpath):
             logger.warning(f"YAML button not found for TMDB ID {tmdb_id}")
             return ""
@@ -577,11 +563,8 @@
     headless=True,
     process_all=False,
     chromedriver_path=None,
-<<<<<<< HEAD
     retry_on_yaml_failure=False,
-=======
     preferred_users=None,
->>>>>>> d93ef30a
 ):
     global cache, new_data, folder_bulk_data, root_folder
     logger.info("Starting the script...")
@@ -679,11 +662,11 @@
                 )
                 if tmdb_id:
                     yaml_data = scrape_mediux(
-<<<<<<< HEAD
-                        driver, tmdb_id, media_type, retry_on_yaml_failure
-=======
-                        driver, tmdb_id, media_type, preferred_users
->>>>>>> d93ef30a
+                        driver,
+                        tmdb_id,
+                        media_type,
+                        retry_on_yaml_failure,
+                        preferred_users,
                     )
                     if not yaml_data:
                         logger.warning(f"No YAML data found for TMDB ID {tmdb_id}.")
@@ -732,13 +715,10 @@
                     sonarr_endpoint,
                     selected_folders,
                     headless,
-<<<<<<< HEAD
                     retry_on_yaml_failure,
-=======
                     process_all,
                     chromedriver_path,
                     preferred_users,
->>>>>>> d93ef30a
                 )
                 write_data_to_files()
             except Exception as e:
@@ -806,16 +786,15 @@
         help="Path to the ChromeDriver executable",
     )
     parser.add_argument(
-<<<<<<< HEAD
         "--retry_on_yaml_failure",
         action="store_true",
         help="Retry by reloading the page if YAML button exists but an error occurs",
         default=None,
-=======
+    )
+    parser.add_argument(
         "--preferred_users",
         nargs="*",
         help="List of preferred Mediux users to prioritize when fetching YAML data",
->>>>>>> d93ef30a
     )
 
     args = parser.parse_args()
@@ -869,17 +848,15 @@
         if args.chromedriver_path is not None
         else config.get("chromedriver_path")
     )
-<<<<<<< HEAD
     retry_on_yaml_failure = (
         args.retry_on_yaml_failure
         if args.retry_on_yaml_failure is not None
         else config.get("retry_on_yaml_failure", False)
-=======
+    )
     preferred_users = (
         args.preferred_users
         if args.preferred_users is not None
         else config.get("preferred_users")
->>>>>>> d93ef30a
     )
 
     if root_folder:
@@ -909,11 +886,8 @@
                 headless,
                 process_all,
                 chromedriver_path,
-<<<<<<< HEAD
                 retry_on_yaml_failure,
-=======
                 preferred_users,
->>>>>>> d93ef30a
             )
     except Exception as e:
         logger.error(f"Unhandled error: {e}")
